use crate::operator::*;

/// Fill operator: creates an array with specific hardware/shape, filled by a single value.
pub(crate) struct Fill<'hw> {
    /// Hardware to host the value.
    hardware: &'hw RefCell<dyn Hardware>,

    /// Shape of the resulting array.
    shape: Shape,

    /// Value of elements in the resulting array.
    value: f32,
}

impl<'hw> Fill<'hw> {
    pub(crate) fn new(hardware: &'hw RefCell<dyn Hardware>, shape: Shape, value: f32) -> Self {
        Self {
            hardware,
            shape,
            value,
        }
    }
}

impl<'hw> Operator<'hw> for Fill<'hw> {
    fn name(&self) -> String {
        String::from("Fill")
    }

    fn input_size(&self) -> usize {
        0
    }

    fn perform_shape(&self, _inputs: &[&Shape]) -> Result<Shape> {
        Ok(self.shape.clone())
    }

    fn perform_hardware(
        &self,
        _inputs: &[&'hw RefCell<dyn Hardware>],
    ) -> Result<&'hw RefCell<dyn Hardware>> {
        Ok(self.hardware)
    }

    fn perform(&self, _inputs: &[&Array<'hw>]) -> Result<Array<'hw>> {
        Ok(Array::fill_f32(
            self.hardware,
            self.shape.clone(),
            self.value,
        ))
    }
}

#[cfg(test)]
mod tests {
    use crate::hardware::cpu::CpuHardware;
<<<<<<< HEAD
    use crate::operator::fill::Fill;
    use crate::operator::Operator;
    use crate::shape::Shape;
    use std::cell::RefCell;
=======
    use crate::make_shape;
    use crate::operator::fill::*;
>>>>>>> b9b20eda

    #[test]
    fn test_properties() {
        let hw = RefCell::new(CpuHardware::new());
        let op = Fill::new(&hw, Shape::new([]), 123.);
        assert_eq!(op.name(), "Fill");
        assert_eq!(op.input_size(), 0);
<<<<<<< HEAD
        let input_refs = [];
        let expected = Array::fill_f32(&hw, Shape::new([]), 123.);
        let observed = op.perform(&input_refs).unwrap();
=======
    }

    #[test]
    fn test_perform_shape_scalar() {
        let hw = RefCell::new(CpuHardware::new());
        let op = Fill::new(&hw, make_shape![], 123.);
        assert_eq!(op.perform_shape(&[]), Ok(make_shape![]));
    }

    #[test]
    fn test_perform_shape_0() {
        let hw = RefCell::new(CpuHardware::new());
        let op = Fill::new(&hw, make_shape![0], 123.);
        assert_eq!(op.perform_shape(&[]), Ok(make_shape![0]));
    }

    #[test]
    fn test_perform_shape_n() {
        let hw = RefCell::new(CpuHardware::new());
        let op = Fill::new(&hw, make_shape![3], 123.);
        assert_eq!(op.perform_shape(&[]), Ok(make_shape![3]));
    }

    #[test]
    fn test_perform_hardware() {
        let hw = RefCell::new(CpuHardware::new());
        let op = Fill::new(&hw, make_shape![], 123.);
        assert!(ptr::eq(op.perform_hardware(&[]).unwrap(), &hw));
    }

    #[test]
    fn test_perform_scalar() {
        let hw = RefCell::new(CpuHardware::new());
        let op = Fill::new(&hw, make_shape![], 123.);
        let expected = Array::fill_f32(&hw, make_shape![], 123.);
        let observed = op.perform(&[]).unwrap();
>>>>>>> b9b20eda
        assert_eq!(observed.shape(), expected.shape());
        assert_eq!(observed.get_scalar_f32(), expected.get_scalar_f32());
    }

    #[test]
    fn test_perform_0() {
        let hw = RefCell::new(CpuHardware::new());
<<<<<<< HEAD
        let op = Fill::new(&hw, Shape::new([0]), 123.);
        assert_eq!(op.name(), "Fill");
        assert_eq!(op.input_size(), 0);
        let input_refs = [];
        let expected = Array::fill_f32(&hw, Shape::new([0]), 123.);
        let observed = op.perform(&input_refs).unwrap();
=======
        let op = Fill::new(&hw, make_shape![0], 123.);
        let expected = Array::fill_f32(&hw, make_shape![0], 123.);
        let observed = op.perform(&[]).unwrap();
>>>>>>> b9b20eda
        assert_eq!(observed.shape(), expected.shape());
        assert_eq!(observed.get_values_f32(), expected.get_values_f32());
    }

    #[test]
    fn test_perform_n() {
        let hw = RefCell::new(CpuHardware::new());
<<<<<<< HEAD
        let op = Fill::new(&hw, Shape::new([3]), 123.);
        assert_eq!(op.name(), "Fill");
        assert_eq!(op.input_size(), 0);
        let input_refs = [];
        let expected = Array::fill_f32(&hw, Shape::new([3]), 123.);
        let observed = op.perform(&input_refs).unwrap();
=======
        let op = Fill::new(&hw, make_shape![3], 123.);
        let expected = Array::fill_f32(&hw, make_shape![3], 123.);
        let observed = op.perform(&[]).unwrap();
>>>>>>> b9b20eda
        assert_eq!(observed.shape(), expected.shape());
        assert_eq!(observed.get_values_f32(), expected.get_values_f32());
    }
}<|MERGE_RESOLUTION|>--- conflicted
+++ resolved
@@ -54,15 +54,7 @@
 #[cfg(test)]
 mod tests {
     use crate::hardware::cpu::CpuHardware;
-<<<<<<< HEAD
-    use crate::operator::fill::Fill;
-    use crate::operator::Operator;
-    use crate::shape::Shape;
-    use std::cell::RefCell;
-=======
-    use crate::make_shape;
     use crate::operator::fill::*;
->>>>>>> b9b20eda
 
     #[test]
     fn test_properties() {
@@ -70,48 +62,42 @@
         let op = Fill::new(&hw, Shape::new([]), 123.);
         assert_eq!(op.name(), "Fill");
         assert_eq!(op.input_size(), 0);
-<<<<<<< HEAD
-        let input_refs = [];
-        let expected = Array::fill_f32(&hw, Shape::new([]), 123.);
-        let observed = op.perform(&input_refs).unwrap();
-=======
     }
 
     #[test]
     fn test_perform_shape_scalar() {
         let hw = RefCell::new(CpuHardware::new());
-        let op = Fill::new(&hw, make_shape![], 123.);
-        assert_eq!(op.perform_shape(&[]), Ok(make_shape![]));
+        let op = Fill::new(&hw, Shape::new([]), 123.);
+        assert_eq!(op.perform_shape(&[]), Ok(Shape::new([])));
     }
 
     #[test]
     fn test_perform_shape_0() {
         let hw = RefCell::new(CpuHardware::new());
-        let op = Fill::new(&hw, make_shape![0], 123.);
-        assert_eq!(op.perform_shape(&[]), Ok(make_shape![0]));
+        let op = Fill::new(&hw, Shape::new([0]), 123.);
+        assert_eq!(op.perform_shape(&[]), Ok(Shape::new([0])));
     }
 
     #[test]
     fn test_perform_shape_n() {
         let hw = RefCell::new(CpuHardware::new());
-        let op = Fill::new(&hw, make_shape![3], 123.);
-        assert_eq!(op.perform_shape(&[]), Ok(make_shape![3]));
+        let op = Fill::new(&hw, Shape::new([3]), 123.);
+        assert_eq!(op.perform_shape(&[]), Ok(Shape::new([3])));
     }
 
     #[test]
     fn test_perform_hardware() {
         let hw = RefCell::new(CpuHardware::new());
-        let op = Fill::new(&hw, make_shape![], 123.);
+        let op = Fill::new(&hw, Shape::new([]), 123.);
         assert!(ptr::eq(op.perform_hardware(&[]).unwrap(), &hw));
     }
 
     #[test]
     fn test_perform_scalar() {
         let hw = RefCell::new(CpuHardware::new());
-        let op = Fill::new(&hw, make_shape![], 123.);
-        let expected = Array::fill_f32(&hw, make_shape![], 123.);
+        let op = Fill::new(&hw, Shape::new([]), 123.);
+        let expected = Array::fill_f32(&hw, Shape::new([]), 123.);
         let observed = op.perform(&[]).unwrap();
->>>>>>> b9b20eda
         assert_eq!(observed.shape(), expected.shape());
         assert_eq!(observed.get_scalar_f32(), expected.get_scalar_f32());
     }
@@ -119,18 +105,9 @@
     #[test]
     fn test_perform_0() {
         let hw = RefCell::new(CpuHardware::new());
-<<<<<<< HEAD
         let op = Fill::new(&hw, Shape::new([0]), 123.);
-        assert_eq!(op.name(), "Fill");
-        assert_eq!(op.input_size(), 0);
-        let input_refs = [];
         let expected = Array::fill_f32(&hw, Shape::new([0]), 123.);
-        let observed = op.perform(&input_refs).unwrap();
-=======
-        let op = Fill::new(&hw, make_shape![0], 123.);
-        let expected = Array::fill_f32(&hw, make_shape![0], 123.);
         let observed = op.perform(&[]).unwrap();
->>>>>>> b9b20eda
         assert_eq!(observed.shape(), expected.shape());
         assert_eq!(observed.get_values_f32(), expected.get_values_f32());
     }
@@ -138,18 +115,9 @@
     #[test]
     fn test_perform_n() {
         let hw = RefCell::new(CpuHardware::new());
-<<<<<<< HEAD
         let op = Fill::new(&hw, Shape::new([3]), 123.);
-        assert_eq!(op.name(), "Fill");
-        assert_eq!(op.input_size(), 0);
-        let input_refs = [];
         let expected = Array::fill_f32(&hw, Shape::new([3]), 123.);
-        let observed = op.perform(&input_refs).unwrap();
-=======
-        let op = Fill::new(&hw, make_shape![3], 123.);
-        let expected = Array::fill_f32(&hw, make_shape![3], 123.);
         let observed = op.perform(&[]).unwrap();
->>>>>>> b9b20eda
         assert_eq!(observed.shape(), expected.shape());
         assert_eq!(observed.get_values_f32(), expected.get_values_f32());
     }
