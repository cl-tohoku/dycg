use crate::array::Array;
use crate::error::Error;
use crate::graph::Graph;
use crate::hardware::Hardware;
use crate::operator;
use crate::result::Result;
use crate::shape::Shape;
use std::cell::RefCell;
use std::fmt;
use std::ptr;

/// Node in a computation graph.
#[derive(Clone, Copy)]
pub struct Node<'hw: 'op, 'op: 'g, 'g> {
    /// Reference to the associated graph.
    graph: &'g RefCell<Graph<'hw, 'op>>,

    /// step_id of the value in the graph.
    step_id: usize,
}

impl<'hw: 'op, 'op: 'g, 'g> Node<'hw, 'op, 'g> {
    fn new(graph: &'g RefCell<Graph<'hw, 'op>>, step_id: usize) -> Self {
        Self { graph, step_id }
    }

    pub fn from_scalar(
        hardware: &'hw RefCell<dyn Hardware>,
        graph: &'g RefCell<Graph<'hw, 'op>>,
        value: f32,
    ) -> Self {
        Self::new(
            graph,
            graph
                .borrow_mut()
                .add_step(
                    Box::new(operator::constant::Constant::new(Array::scalar_f32(
                        hardware, value,
                    ))),
                    vec![],
                )
                .unwrap(),
        )
    }

    pub fn to_scalar(&self) -> f32 {
        self.graph
            .borrow_mut()
            .calculate(self.step_id)
            .unwrap()
            .get_scalar_f32()
            .unwrap()
    }

    pub fn check_graph(&self, others: &[&Self]) -> Result<&'g RefCell<Graph<'hw, 'op>>> {
        others
            .iter()
            .all(|&o| ptr::eq(self.graph, o.graph))
            .then(|| self.graph)
            .ok_or_else(|| {
                Error::InvalidGraph(
                    "Attempted calculation between Nodes on different Graph.".to_string(),
                )
            })
    }

    pub fn shape(&self) -> Shape {
        self.graph
            .borrow()
            .get_step(self.step_id)
            .unwrap()
            .output
            .shape()
            .clone()
    }

    pub fn hardware(&self) -> &'hw RefCell<dyn Hardware> {
        self.graph
            .borrow()
            .get_step(self.step_id)
            .unwrap()
            .output
            .hardware()
    }

    pub fn calculate(&self) -> Result<Array<'hw>> {
        self.graph.borrow_mut().calculate(self.step_id)
    }

    /// Registers `Fill` operation to the graph.
    ///
    /// # Arguments
    ///
    /// * `hardware` - `Hardware` object to hold the value.
    /// * `graph` - `Graph` object to register the operation.
    /// * `shape` - `Shape` of the output array.
    /// * `value` - Value of each element in the output array.
    pub fn fill(
        hardware: &'hw RefCell<dyn Hardware>,
        graph: &'g RefCell<Graph<'hw, 'op>>,
        shape: Shape,
        value: f32,
    ) -> Self {
        Self::new(
            graph,
            graph
                .borrow_mut()
                .add_step(
                    Box::new(operator::fill::Fill::new(hardware, shape, value)),
                    vec![],
                )
                .unwrap(),
        )
    }
}

impl<'hw: 'op, 'op: 'g, 'g> fmt::Display for Node<'hw, 'op, 'g> {
    fn fmt(&self, f: &mut fmt::Formatter) -> fmt::Result {
        write!(f, "{:016p}:{}", self.graph, self.step_id)
    }
}

impl<'hw: 'op, 'op: 'g, 'g> fmt::Debug for Node<'hw, 'op, 'g> {
    fn fmt(&self, f: &mut fmt::Formatter) -> fmt::Result {
        write!(f, "{:016p}:{}", self.graph, self.step_id)
    }
}

impl<'hw: 'op, 'op: 'g, 'g> PartialEq for Node<'hw, 'op, 'g> {
    fn eq(&self, other: &Self) -> bool {
        ptr::eq(self.graph, other.graph) && self.step_id == other.step_id
    }
}

impl<'hw: 'op, 'op: 'g, 'g> Eq for Node<'hw, 'op, 'g> {}

/// Unary "-" operator for `Node`.
impl<'hw: 'op, 'op: 'g, 'g> std::ops::Neg for Node<'hw, 'op, 'g> {
    type Output = Self;

    fn neg(self) -> Self {
        Self {
            graph: self.graph,
            step_id: self
                .check_graph(&[])
                .unwrap()
                .borrow_mut()
                .add_step(Box::new(operator::neg::Neg::new()), vec![self.step_id])
                .unwrap(),
        }
    }
}

/// "+" operator for `Node`.
impl<'hw: 'op, 'op: 'g, 'g> std::ops::Add for Node<'hw, 'op, 'g> {
    type Output = Self;

    fn add(self, other: Self) -> Self {
        Self {
            graph: self.graph,
            step_id: self
                .check_graph(&[&other])
                .unwrap()
                .borrow_mut()
                .add_step(
                    Box::new(operator::add::Add::new()),
                    vec![self.step_id, other.step_id],
                )
                .unwrap(),
        }
    }
}

/// "-" operator for `Node`.
impl<'hw: 'op, 'op: 'g, 'g> std::ops::Sub for Node<'hw, 'op, 'g> {
    type Output = Self;

    fn sub(self, other: Self) -> Self {
        Self {
            graph: self.graph,
            step_id: self
                .check_graph(&[&other])
                .unwrap()
                .borrow_mut()
                .add_step(
                    Box::new(operator::sub::Sub::new()),
                    vec![self.step_id, other.step_id],
                )
                .unwrap(),
        }
    }
}

/// "*" operator for `Node`.
impl<'hw: 'op, 'op: 'g, 'g> std::ops::Mul for Node<'hw, 'op, 'g> {
    type Output = Self;

    fn mul(self, other: Self) -> Self {
        Self {
            graph: self.graph,
            step_id: self
                .check_graph(&[&other])
                .unwrap()
                .borrow_mut()
                .add_step(
                    Box::new(operator::mul::Mul::new()),
                    vec![self.step_id, other.step_id],
                )
                .unwrap(),
        }
    }
}

/// "/" operator for `Node`.
impl<'hw: 'op, 'op: 'g, 'g> std::ops::Div for Node<'hw, 'op, 'g> {
    type Output = Self;

    fn div(self, other: Self) -> Self {
        Self {
            graph: self.graph,
            step_id: self
                .check_graph(&[&other])
                .unwrap()
                .borrow_mut()
                .add_step(
                    Box::new(operator::div::Div::new()),
                    vec![self.step_id, other.step_id],
                )
                .unwrap(),
        }
    }
}

/// Calculates the value of the derivative dy/dx.
///
/// # Arguments
///
/// * `y` - `Node` representing the output value.
/// * `x` - List of `Node`s representing the input value.
///
/// # Returns
///
/// New `Node`s representing the derivative dy/dx. The order of elements corresponds to that of
/// `x`.
pub fn grad<'hw, 'op, 'g>(
<<<<<<< HEAD
    _y: Node<'hw, 'op, 'g>,
    _x: Node<'hw, 'op, 'g>,
) -> Result<Node<'hw, 'op, 'g>> {
    Err(Error::NotSupported("Not implemented.".to_string()))
}

#[cfg(test)]
mod tests {
    use crate::graph::Graph;
    use crate::hardware::cpu::CpuHardware;
    use crate::node::Node;
    use crate::shape::Shape;
    use std::cell::RefCell;
    use std::ptr;

    #[test]
    fn test_steps() {
        let hw = RefCell::new(CpuHardware::new());
        let g = RefCell::new(Graph::new());
        let lhs = Node::from_scalar(&hw, &g, 1.);
        let rhs = Node::from_scalar(&hw, &g, 2.);
        let ret = lhs + rhs;

        assert_eq!(lhs, Node::new(&g, 0));
        assert_eq!(rhs, Node::new(&g, 1));
        assert_eq!(ret, Node::new(&g, 2));
        assert_eq!(lhs.shape(), Shape::new([]));
        assert_eq!(rhs.shape(), Shape::new([]));
        assert_eq!(ret.shape(), Shape::new([]));
        assert!(ptr::eq(lhs.hardware(), &hw));
        assert!(ptr::eq(rhs.hardware(), &hw));
        assert!(ptr::eq(ret.hardware(), &hw));

        {
            let g = g.borrow();
            assert_eq!(g.num_steps(), 3);
            assert_eq!(g.get_step(0).unwrap().operator.name(), "Constant");
            assert_eq!(g.get_step(1).unwrap().operator.name(), "Constant");
            assert_eq!(g.get_step(2).unwrap().operator.name(), "Add");
        }

        let retval = ret.calculate().unwrap();
        assert_eq!(*retval.shape(), Shape::new([]));
        assert_eq!(retval.get_scalar_f32(), Ok(3.));
    }

    #[test]
    fn test_neg() {
        let hw = RefCell::new(CpuHardware::new());
        let g = RefCell::new(Graph::new());

        let src = Node::from_scalar(&hw, &g, 42.);
        let dest = -src;

        assert_eq!(src.shape(), Shape::new([]));
        assert_eq!(dest.shape(), Shape::new([]));
        assert!(ptr::eq(src.hardware(), &hw));
        assert!(ptr::eq(dest.hardware(), &hw));

        assert_eq!(dest.calculate().unwrap().get_scalar_f32(), Ok(-42.));
    }

    #[test]
    fn test_add() {
        let hw = RefCell::new(CpuHardware::new());
        let g = RefCell::new(Graph::new());

        let lhs = Node::from_scalar(&hw, &g, 1.);
        let rhs = Node::from_scalar(&hw, &g, 2.);
        let ret = lhs + rhs;

        assert_eq!(lhs.shape(), Shape::new([]));
        assert_eq!(rhs.shape(), Shape::new([]));
        assert_eq!(ret.shape(), Shape::new([]));
        assert!(ptr::eq(lhs.hardware(), &hw));
        assert!(ptr::eq(rhs.hardware(), &hw));
        assert!(ptr::eq(ret.hardware(), &hw));

        assert_eq!(ret.calculate().unwrap().get_scalar_f32(), Ok(3.));
    }

    #[test]
    fn test_sub() {
        let hw = RefCell::new(CpuHardware::new());
        let g = RefCell::new(Graph::new());

        let lhs = Node::from_scalar(&hw, &g, 1.);
        let rhs = Node::from_scalar(&hw, &g, 2.);
        let ret = lhs - rhs;

        assert_eq!(lhs.shape(), Shape::new([]));
        assert_eq!(rhs.shape(), Shape::new([]));
        assert_eq!(ret.shape(), Shape::new([]));
        assert!(ptr::eq(lhs.hardware(), &hw));
        assert!(ptr::eq(rhs.hardware(), &hw));
        assert!(ptr::eq(ret.hardware(), &hw));

        assert_eq!(ret.calculate().unwrap().get_scalar_f32(), Ok(-1.));
=======
    y: Node<'hw, 'op, 'g>,
    x: &[Node<'hw, 'op, 'g>],
) -> Result<Vec<Node<'hw, 'op, 'g>>> {
    // Strategy: calculates gradients of every step between the earliest step in `x` and `y`.
    // This is redundant because some steps may not belong to the path between any of `x` and `y`,
    // But it may be enough efficient because the usual use-case of this function may be
    // "calculating graditns from the last step to every input."

    let g = y.graph;
    if !x.iter().all(|node| ptr::eq(node.graph, g)) {
        return Err(Error::InvalidNode(
            "Gradients can not be calculated beyond different graphs.".to_string(),
        ));
>>>>>>> 2f46a6a6
    }

    let first_step_id = match x.iter().map(|node| node.step_id).min() {
        Some(step_id) => step_id,
        None => return Ok(vec![]), // `x` is empty. No need to calculate any gradients.
    };
    let last_step_id = y.step_id;

    // Placeholder of gradient nodes.
    let mut gradients = vec![None; g.borrow().num_steps()];

<<<<<<< HEAD
        assert_eq!(lhs.shape(), Shape::new([]));
        assert_eq!(rhs.shape(), Shape::new([]));
        assert_eq!(ret.shape(), Shape::new([]));
        assert!(ptr::eq(lhs.hardware(), &hw));
        assert!(ptr::eq(rhs.hardware(), &hw));
        assert!(ptr::eq(ret.hardware(), &hw));
=======
    // Assigns the gradient of `y` == 1.
    *(unsafe { gradients.get_unchecked_mut(last_step_id) }) =
        Some(Node::fill(y.hardware(), g, y.shape(), 1.));
>>>>>>> 2f46a6a6

    // Performs backpropagation.
    for step_id in ((first_step_id + 1)..=last_step_id).rev() {
        let cur_gy = match unsafe { gradients.get_unchecked(step_id) } {
            Some(node) => *node,
            None => continue, // No preceding gradients propagated to this step.
        };

<<<<<<< HEAD
    #[test]
    fn test_div() {
        let hw = RefCell::new(CpuHardware::new());
        let g = RefCell::new(Graph::new());

        let lhs = Node::from_scalar(&hw, &g, 1.);
        let rhs = Node::from_scalar(&hw, &g, 2.);
        let ret = lhs / rhs;

        assert_eq!(lhs.shape(), Shape::new([]));
        assert_eq!(rhs.shape(), Shape::new([]));
        assert_eq!(ret.shape(), Shape::new([]));
        assert!(ptr::eq(lhs.hardware(), &hw));
        assert!(ptr::eq(rhs.hardware(), &hw));
        assert!(ptr::eq(ret.hardware(), &hw));
=======
        let (cur_xs_ids, maybe_grad_fn) = {
            let g = g.borrow();
            let step = g.get_step(step_id).unwrap();
            (step.inputs.clone(), step.operator.get_gradient_fn())
        };
>>>>>>> 2f46a6a6

        let grad_fn = match maybe_grad_fn {
            Some(f) => f,
            None => continue, // No gradient operation is defined for this step.
        };

<<<<<<< HEAD
    #[test]
    fn test_fill_scalar() {
        let hw = RefCell::new(CpuHardware::new());
        let g = RefCell::new(Graph::new());
        let ret = Node::fill(&hw, &g, Shape::new([]), 123.);
        assert_eq!(ret.shape(), Shape::new([]));
        assert!(ptr::eq(ret.hardware(), &hw));
        assert_eq!(ret.calculate().unwrap().get_scalar_f32(), Ok(123.));
    }

    #[test]
    fn test_fill_0() {
        let hw = RefCell::new(CpuHardware::new());
        let g = RefCell::new(Graph::new());
        let ret = Node::fill(&hw, &g, Shape::new([0]), 123.);
        assert_eq!(ret.shape(), Shape::new([0]));
        assert!(ptr::eq(ret.hardware(), &hw));
        assert_eq!(ret.calculate().unwrap().get_values_f32(), vec![]);
    }

    #[test]
    fn test_fill_n() {
        let hw = RefCell::new(CpuHardware::new());
        let g = RefCell::new(Graph::new());
        let ret = Node::fill(&hw, &g, Shape::new([3]), 123.);
        assert_eq!(ret.shape(), Shape::new([3]));
        assert!(ptr::eq(ret.hardware(), &hw));
        assert_eq!(
            ret.calculate().unwrap().get_values_f32(),
            vec![123., 123., 123.]
        );
    }

    #[test]
    fn test_multiple_computation() {
        let hw = RefCell::new(CpuHardware::new());
        let g = RefCell::new(Graph::new());

        let a = Node::from_scalar(&hw, &g, 1.);
        let b = Node::from_scalar(&hw, &g, 2.);
        let c = Node::from_scalar(&hw, &g, 3.);
        let y = a + -b * c;

        assert_eq!(a.shape(), Shape::new([]));
        assert_eq!(b.shape(), Shape::new([]));
        assert_eq!(c.shape(), Shape::new([]));
        assert_eq!(y.shape(), Shape::new([]));
        assert!(ptr::eq(a.hardware(), &hw));
        assert!(ptr::eq(b.hardware(), &hw));
        assert!(ptr::eq(c.hardware(), &hw));
        assert!(ptr::eq(y.hardware(), &hw));

        assert_eq!(y.calculate().unwrap().get_scalar_f32(), Ok(-5.));
    }
}
=======
        // Calculates gradients for this step.
        let cur_xs = cur_xs_ids
            .iter()
            .map(|&step_id| Node::new(g, step_id))
            .collect::<Vec<_>>();
        let cur_y = Node::new(g, step_id);
        let cur_gxs = grad_fn.perform(&cur_xs, cur_y, cur_gy);

        // Integrates gradients.
        for (&cur_x_id, &cur_gx) in cur_xs_ids.iter().zip(cur_gxs.iter()) {
            let prev_gx = unsafe { gradients.get_unchecked_mut(cur_x_id) };
            *prev_gx = match prev_gx {
                Some(node) => Some(*node + cur_gx),
                None => Some(cur_gx),
            }
        }
    }

    // Collects the nodes representing gradients of `x`.
    Ok(x.iter()
        .map(|node| {
            match unsafe { gradients.get_unchecked(node.step_id) } {
                Some(grad_node) => *grad_node,
                // No gradient propagation occurred for this node,
                // assuming that the gradient is 0.
                None => Node::fill(node.hardware(), g, node.shape(), 0.),
            }
        })
        .collect::<Vec<_>>())
}

#[cfg(test)]
mod tests;

#[cfg(test)]
mod grad_tests;
>>>>>>> 2f46a6a6
<|MERGE_RESOLUTION|>--- conflicted
+++ resolved
@@ -243,106 +243,6 @@
 /// New `Node`s representing the derivative dy/dx. The order of elements corresponds to that of
 /// `x`.
 pub fn grad<'hw, 'op, 'g>(
-<<<<<<< HEAD
-    _y: Node<'hw, 'op, 'g>,
-    _x: Node<'hw, 'op, 'g>,
-) -> Result<Node<'hw, 'op, 'g>> {
-    Err(Error::NotSupported("Not implemented.".to_string()))
-}
-
-#[cfg(test)]
-mod tests {
-    use crate::graph::Graph;
-    use crate::hardware::cpu::CpuHardware;
-    use crate::node::Node;
-    use crate::shape::Shape;
-    use std::cell::RefCell;
-    use std::ptr;
-
-    #[test]
-    fn test_steps() {
-        let hw = RefCell::new(CpuHardware::new());
-        let g = RefCell::new(Graph::new());
-        let lhs = Node::from_scalar(&hw, &g, 1.);
-        let rhs = Node::from_scalar(&hw, &g, 2.);
-        let ret = lhs + rhs;
-
-        assert_eq!(lhs, Node::new(&g, 0));
-        assert_eq!(rhs, Node::new(&g, 1));
-        assert_eq!(ret, Node::new(&g, 2));
-        assert_eq!(lhs.shape(), Shape::new([]));
-        assert_eq!(rhs.shape(), Shape::new([]));
-        assert_eq!(ret.shape(), Shape::new([]));
-        assert!(ptr::eq(lhs.hardware(), &hw));
-        assert!(ptr::eq(rhs.hardware(), &hw));
-        assert!(ptr::eq(ret.hardware(), &hw));
-
-        {
-            let g = g.borrow();
-            assert_eq!(g.num_steps(), 3);
-            assert_eq!(g.get_step(0).unwrap().operator.name(), "Constant");
-            assert_eq!(g.get_step(1).unwrap().operator.name(), "Constant");
-            assert_eq!(g.get_step(2).unwrap().operator.name(), "Add");
-        }
-
-        let retval = ret.calculate().unwrap();
-        assert_eq!(*retval.shape(), Shape::new([]));
-        assert_eq!(retval.get_scalar_f32(), Ok(3.));
-    }
-
-    #[test]
-    fn test_neg() {
-        let hw = RefCell::new(CpuHardware::new());
-        let g = RefCell::new(Graph::new());
-
-        let src = Node::from_scalar(&hw, &g, 42.);
-        let dest = -src;
-
-        assert_eq!(src.shape(), Shape::new([]));
-        assert_eq!(dest.shape(), Shape::new([]));
-        assert!(ptr::eq(src.hardware(), &hw));
-        assert!(ptr::eq(dest.hardware(), &hw));
-
-        assert_eq!(dest.calculate().unwrap().get_scalar_f32(), Ok(-42.));
-    }
-
-    #[test]
-    fn test_add() {
-        let hw = RefCell::new(CpuHardware::new());
-        let g = RefCell::new(Graph::new());
-
-        let lhs = Node::from_scalar(&hw, &g, 1.);
-        let rhs = Node::from_scalar(&hw, &g, 2.);
-        let ret = lhs + rhs;
-
-        assert_eq!(lhs.shape(), Shape::new([]));
-        assert_eq!(rhs.shape(), Shape::new([]));
-        assert_eq!(ret.shape(), Shape::new([]));
-        assert!(ptr::eq(lhs.hardware(), &hw));
-        assert!(ptr::eq(rhs.hardware(), &hw));
-        assert!(ptr::eq(ret.hardware(), &hw));
-
-        assert_eq!(ret.calculate().unwrap().get_scalar_f32(), Ok(3.));
-    }
-
-    #[test]
-    fn test_sub() {
-        let hw = RefCell::new(CpuHardware::new());
-        let g = RefCell::new(Graph::new());
-
-        let lhs = Node::from_scalar(&hw, &g, 1.);
-        let rhs = Node::from_scalar(&hw, &g, 2.);
-        let ret = lhs - rhs;
-
-        assert_eq!(lhs.shape(), Shape::new([]));
-        assert_eq!(rhs.shape(), Shape::new([]));
-        assert_eq!(ret.shape(), Shape::new([]));
-        assert!(ptr::eq(lhs.hardware(), &hw));
-        assert!(ptr::eq(rhs.hardware(), &hw));
-        assert!(ptr::eq(ret.hardware(), &hw));
-
-        assert_eq!(ret.calculate().unwrap().get_scalar_f32(), Ok(-1.));
-=======
     y: Node<'hw, 'op, 'g>,
     x: &[Node<'hw, 'op, 'g>],
 ) -> Result<Vec<Node<'hw, 'op, 'g>>> {
@@ -356,7 +256,6 @@
         return Err(Error::InvalidNode(
             "Gradients can not be calculated beyond different graphs.".to_string(),
         ));
->>>>>>> 2f46a6a6
     }
 
     let first_step_id = match x.iter().map(|node| node.step_id).min() {
@@ -368,18 +267,9 @@
     // Placeholder of gradient nodes.
     let mut gradients = vec![None; g.borrow().num_steps()];
 
-<<<<<<< HEAD
-        assert_eq!(lhs.shape(), Shape::new([]));
-        assert_eq!(rhs.shape(), Shape::new([]));
-        assert_eq!(ret.shape(), Shape::new([]));
-        assert!(ptr::eq(lhs.hardware(), &hw));
-        assert!(ptr::eq(rhs.hardware(), &hw));
-        assert!(ptr::eq(ret.hardware(), &hw));
-=======
     // Assigns the gradient of `y` == 1.
     *(unsafe { gradients.get_unchecked_mut(last_step_id) }) =
         Some(Node::fill(y.hardware(), g, y.shape(), 1.));
->>>>>>> 2f46a6a6
 
     // Performs backpropagation.
     for step_id in ((first_step_id + 1)..=last_step_id).rev() {
@@ -388,92 +278,17 @@
             None => continue, // No preceding gradients propagated to this step.
         };
 
-<<<<<<< HEAD
-    #[test]
-    fn test_div() {
-        let hw = RefCell::new(CpuHardware::new());
-        let g = RefCell::new(Graph::new());
-
-        let lhs = Node::from_scalar(&hw, &g, 1.);
-        let rhs = Node::from_scalar(&hw, &g, 2.);
-        let ret = lhs / rhs;
-
-        assert_eq!(lhs.shape(), Shape::new([]));
-        assert_eq!(rhs.shape(), Shape::new([]));
-        assert_eq!(ret.shape(), Shape::new([]));
-        assert!(ptr::eq(lhs.hardware(), &hw));
-        assert!(ptr::eq(rhs.hardware(), &hw));
-        assert!(ptr::eq(ret.hardware(), &hw));
-=======
         let (cur_xs_ids, maybe_grad_fn) = {
             let g = g.borrow();
             let step = g.get_step(step_id).unwrap();
             (step.inputs.clone(), step.operator.get_gradient_fn())
         };
->>>>>>> 2f46a6a6
 
         let grad_fn = match maybe_grad_fn {
             Some(f) => f,
             None => continue, // No gradient operation is defined for this step.
         };
 
-<<<<<<< HEAD
-    #[test]
-    fn test_fill_scalar() {
-        let hw = RefCell::new(CpuHardware::new());
-        let g = RefCell::new(Graph::new());
-        let ret = Node::fill(&hw, &g, Shape::new([]), 123.);
-        assert_eq!(ret.shape(), Shape::new([]));
-        assert!(ptr::eq(ret.hardware(), &hw));
-        assert_eq!(ret.calculate().unwrap().get_scalar_f32(), Ok(123.));
-    }
-
-    #[test]
-    fn test_fill_0() {
-        let hw = RefCell::new(CpuHardware::new());
-        let g = RefCell::new(Graph::new());
-        let ret = Node::fill(&hw, &g, Shape::new([0]), 123.);
-        assert_eq!(ret.shape(), Shape::new([0]));
-        assert!(ptr::eq(ret.hardware(), &hw));
-        assert_eq!(ret.calculate().unwrap().get_values_f32(), vec![]);
-    }
-
-    #[test]
-    fn test_fill_n() {
-        let hw = RefCell::new(CpuHardware::new());
-        let g = RefCell::new(Graph::new());
-        let ret = Node::fill(&hw, &g, Shape::new([3]), 123.);
-        assert_eq!(ret.shape(), Shape::new([3]));
-        assert!(ptr::eq(ret.hardware(), &hw));
-        assert_eq!(
-            ret.calculate().unwrap().get_values_f32(),
-            vec![123., 123., 123.]
-        );
-    }
-
-    #[test]
-    fn test_multiple_computation() {
-        let hw = RefCell::new(CpuHardware::new());
-        let g = RefCell::new(Graph::new());
-
-        let a = Node::from_scalar(&hw, &g, 1.);
-        let b = Node::from_scalar(&hw, &g, 2.);
-        let c = Node::from_scalar(&hw, &g, 3.);
-        let y = a + -b * c;
-
-        assert_eq!(a.shape(), Shape::new([]));
-        assert_eq!(b.shape(), Shape::new([]));
-        assert_eq!(c.shape(), Shape::new([]));
-        assert_eq!(y.shape(), Shape::new([]));
-        assert!(ptr::eq(a.hardware(), &hw));
-        assert!(ptr::eq(b.hardware(), &hw));
-        assert!(ptr::eq(c.hardware(), &hw));
-        assert!(ptr::eq(y.hardware(), &hw));
-
-        assert_eq!(y.calculate().unwrap().get_scalar_f32(), Ok(-5.));
-    }
-}
-=======
         // Calculates gradients for this step.
         let cur_xs = cur_xs_ids
             .iter()
@@ -509,5 +324,4 @@
 mod tests;
 
 #[cfg(test)]
-mod grad_tests;
->>>>>>> 2f46a6a6
+mod grad_tests;