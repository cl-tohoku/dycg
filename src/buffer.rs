--- conflicted
+++ resolved
@@ -92,15 +92,9 @@
     ///
     /// # Safety
     ///
-<<<<<<< HEAD
-    /// This function returns a raw pointer of the inner memory or a haandle of the associated
-    /// hardware-specific object.
-    /// The value can not be used without knowing the associated hardware.
-=======
     /// This function returns a raw pointer of the inner memory or a handle of the associated
     /// hardware-specific object.
     /// The returned value can not be used without knowing the associated hardware.
->>>>>>> 9d747e7d
     pub unsafe fn as_handle(&self) -> *const u8 {
         self.handle
     }
@@ -113,15 +107,9 @@
     ///
     /// # Safety
     ///
-<<<<<<< HEAD
-    /// This function returns a raw pointer of the inner memory or a haandle of the associated
-    /// device-specific object.
-    /// The value can not be used without knowing the associated hardware.
-=======
     /// This function returns a raw pointer of the inner memory or a handle of the associated
     /// device-specific object.
     /// The returned value can not be used without knowing the associated hardware.
->>>>>>> 9d747e7d
     pub unsafe fn as_mut_handle(&mut self) -> *mut u8 {
         self.handle
     }
